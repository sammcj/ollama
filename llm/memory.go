--- conflicted
+++ resolved
@@ -123,7 +123,6 @@
 		slog.Warn("model missing blk.0 layer size")
 	}
 
-<<<<<<< HEAD
 	// Check if the model is an embedding model
 	isEmbeddingModel := false
 	if _, ok := ggml.KV()[fmt.Sprintf("%s.pooling_type", ggml.KV().Architecture())]; ok {
@@ -138,15 +137,14 @@
 	// KV is proportional to the number of layers
 	layerSize += kv / ggml.KV().BlockCount()
 
-	graphPartialOffload, graphFullOffload = ggml.GraphSize(uint64(opts.NumCtx), uint64(min(opts.NumCtx, opts.NumBatch)))
-=======
-	kv, graphPartialOffload, graphFullOffload := ggml.GraphSize(uint64(opts.NumCtx), uint64(min(opts.NumCtx, opts.NumBatch)))
->>>>>>> 34a75102
+	// Get graph sizes from ggml
+	_, graphPartialOffload, graphFullOffload = ggml.GraphSize(uint64(opts.NumCtx), uint64(min(opts.NumCtx, opts.NumBatch)))
+
 	if graphPartialOffload == 0 {
-		graphPartialOffload = ggml.KV().GQA() * kv / 6
+			graphPartialOffload = ggml.KV().GQA() * kv / 6
 	}
 	if graphFullOffload == 0 {
-		graphFullOffload = graphPartialOffload
+			graphFullOffload = graphPartialOffload
 	}
 
 	// KV is proportional to the number of layers
